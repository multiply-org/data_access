--- conflicted
+++ resolved
@@ -1,9 +1,8 @@
-<<<<<<< HEAD
-## Version 0.4.5
+## Version 0.5.2
 
 ### Fixes
 - Improved data retrieval from Copernicus SciHub
-=======
+
 ## Version 0.5.1
 
 ### Improvements and new Features
@@ -27,7 +26,6 @@
 ### Fixes
 - Removed necessity to install sentinelhub (moved import command)
 - Do not import requirements via setup.py
->>>>>>> 0f2129f4
 
 ## Version 0.4.4
 
